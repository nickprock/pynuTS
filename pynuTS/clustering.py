--- conflicted
+++ resolved
@@ -1,6 +1,5 @@
 """
 Created on Thu Jun 18 2020
-
 @project: pynuTS
 @author: nicola procopio
 @last_update: 09/02/2021
@@ -16,7 +15,6 @@
 class DTWKmeans:
     """
     K - Means clustering algorithm using DTW for misure similarity.
-
     Parameters
     -----------------------
     num_clust : int
@@ -27,10 +25,6 @@
         default 1. Window parameter
     euclidean : bool.
         default True. If True compute DTW with euclidean distance, else use the cosine similarity.
-
-    random_seed : int or None
-        default None. Sed random seed for initial selection of centroids
-
     Example
     -----------------------
     >> import numpy as np
@@ -52,41 +46,28 @@
     >> list_new = [X_4, X_5]
     >> clts.predict(list_new)
     """
-    def __init__(self, num_clust : int, num_iter : int = 1, w: int = 1, euclidean: bool = True,random_seed=None):
+    def __init__(self, num_clust : int, num_iter : int = 1, w: int = 1, euclidean: bool = True):
         if num_clust < 1:
             raise ValueError("number of cluster must be at least equal to 1")
         if num_iter < 1:
             raise ValueError("number of iteration must be at least equal to 1")
         if w < 1:
             raise ValueError("window parameter must be at least equal to 1")
-        if not (random_seed is None) and not isinstance(random_seed,int):
-            print (type(random_seed))
-            raise ValueError("random seed must be None or int")
 
         self.num_clust = num_clust
         self.num_iter = num_iter
         self.w = w
         self.euclidean = euclidean
-        self.seed = random_seed
     
-    def fit(self, data: list, patience: int = 5):
+    def fit(self, data: list):
         """
         Compute k-means clustering.
-
         Parameters
         -----------------------
         data : a list of pandas Series
-        patience: int. 
-            default 1. number of iterations with no improvement after which training will be stopped.
         """
 
-<<<<<<< HEAD
         centroids = random.sample(data,self.num_clust)
-        cont = 0
-        old_assignments = {}
-=======
-        centroids = self._init_centroids(data)
->>>>>>> c5ccdf57
         for _ in tqdm(range(self.num_iter)):
             assignments={}
             for e in range(len(centroids)):
@@ -111,81 +92,15 @@
                     clust_sum=clust_sum+data[k]
                 if len(assignments[key])>0:
                     centroids[key]= clust_sum/len(assignments[key])
-            if len(old_assignments)>0:
-              if cont < patience:
-                if assignments == old_assignments:
-                  cont += 1
-                else:
-                  cont = 0
-              else:
-                break
-            old_assignments = assignments
         self.cluster_centers_, self.labels_ = centroids, assignments
         return self
-
-    def _init_centroids(self,data):
-        """Initialize centroids of self sampling from data, with random seed if specified
-        Parameters 
-        -----------------------
-        data : a list of pandas Series
-
-        Returns
-        -----------------------
-        centroids : a list of pandas series
-        """
-        if not self.seed is None :
-            random.seed(self.seed)
-
-        centroids = random.sample(data,self.num_clust)
-        return centroids
-
-    def _kmeans_iteration(self,data,centroids):
-        """A single iteration of k-means lloyd.
-    
-        Parameters
-        ----------
-        data : a list of pandas Series
-
-        centroids : the current centroids as list of pandas Series, as many as self.num_clust
-
-        Returns
-        -----------------------
-        new_centroids : the updated centroids list
-        """
-        assignments={}
-        for e in range(len(centroids)):
-            assignments.update({e:[]})
-        for ind,i in  enumerate(data):
-            min_dist = float('inf')
-            closest_clust = None
-            for c_ind,j in enumerate(centroids):
-                if self.euclidean:
-                    criterio = 'euclidean'
-                else:
-                    criterio = 'cosine'
-                fastDTW, _, _, _ = accelerated_dtw(array(i), array(j), dist=criterio, warp=self.w)
-                if fastDTW<=min_dist:
-                    min_dist = fastDTW
-                    closest_clust = c_ind
-            if closest_clust in assignments:
-                assignments[closest_clust].append(ind)
-        new_centroids = centroids.copy()
-        for key in assignments:
-            clust_sum=0
-            for k in assignments[key]:
-                clust_sum=clust_sum+data[k]
-            if len(assignments[key])>0:
-                new_centroids[key] = clust_sum/len(assignments[key])
-        return new_centroids
 
     def predict(self, data: list):
         """
         Assingn new series based on precalculated centroid.
-
         Parameters
         -----------------------
         data : a list of pandas Series
-
         Returns
         -----------------------
         assignments: a dictionary {cluster: index_series}
@@ -206,4 +121,4 @@
                 dist.append(fastDTW)
             clust = dist.index(min(dist))
             assignments_new[clust].append(ind)
-        return assignments_new
+        return assignments_new